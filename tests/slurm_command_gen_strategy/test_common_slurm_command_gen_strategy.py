--- conflicted
+++ resolved
@@ -278,7 +278,6 @@
     assert mounts[0] == f"{testrun_fixture.output_path.absolute()}:/cloudai_run_results"
 
 
-<<<<<<< HEAD
 def test_append_sbatch_directives(strategy_fixture: SlurmCommandGenStrategy, tmp_path: Path):
     content: list[str] = []
     strategy_fixture.system.extra_sbatch_args = ["--section=4", "--other-arg 1"]
@@ -287,7 +286,8 @@
     assert f"#SBATCH --partition={strategy_fixture.system.default_partition}" in content
     for arg in strategy_fixture.system.extra_sbatch_args:
         assert f"#SBATCH {arg}" in content
-=======
+
+
 def test_default_container_mounts_with_extra_mounts(strategy_fixture: SlurmCommandGenStrategy):
     nccl = NCCLTestDefinition(
         name="name",
@@ -301,5 +301,4 @@
     mounts = strategy_fixture.container_mounts(tr)
     assert len(mounts) == 2
     assert mounts[0] == f"{tr.output_path.absolute()}:/cloudai_run_results"
-    assert mounts[1] == "/host:/container"
->>>>>>> e47ddedd
+    assert mounts[1] == "/host:/container"