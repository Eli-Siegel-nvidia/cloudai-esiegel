--- conflicted
+++ resolved
@@ -49,10 +49,6 @@
     Args:
         system_file (Path): The path to the system configuration file to validate.
     """
-<<<<<<< HEAD
+    mock_load_kube_config.return_value = None
     system = Parser(system_file).parse_system(system_file)
-=======
-    mock_load_kube_config.return_value = None
-    system = Parser(system_file, Path("conf/test_template")).parse_system(system_file)
->>>>>>> 178a80ee
     assert system is not None