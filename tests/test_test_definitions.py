# SPDX-FileCopyrightText: NVIDIA CORPORATION & AFFILIATES
# Copyright (c) 2024 NVIDIA CORPORATION & AFFILIATES. All rights reserved.
# SPDX-License-Identifier: Apache-2.0
#
# Licensed under the Apache License, Version 2.0 (the "License");
# you may not use this file except in compliance with the License.
# You may obtain a copy of the License at
#
#     http://www.apache.org/licenses/LICENSE-2.0
#
# Unless required by applicable law or agreed to in writing, software
# distributed under the License is distributed on an "AS IS" BASIS,
# WITHOUT WARRANTIES OR CONDITIONS OF ANY KIND, either express or implied.
# See the License for the specific language governing permissions and
# limitations under the License.

from pathlib import Path

import pytest
import toml
<<<<<<< HEAD

from cloudai import Registry, TestDefinition, TestParser
=======
from cloudai import Parser, Registry, TestDefinition
>>>>>>> 94c58b55
from cloudai.test_definitions import ChakraReplayCmdArgs, NCCLCmdArgs, NCCLTestDefinition

TOML_FILES = list(Path("conf").glob("**/*.toml"))
ALL_TESTS = [t for t in TOML_FILES if "test_template_name" in t.read_text()]


@pytest.mark.parametrize(
    "input,expected",
    [
        ({"-a": "1"}, "-a=1"),
        ({"-a": ""}, "-a"),
        ({"-a": "1", "-b": "2"}, "-a=1 -b=2"),
        ({"-a": "1", "-b": "2", "-c": ""}, "-a=1 -b=2 -c"),
    ],
)
def test_extra_args_str(input: dict, expected: str):
    t = TestDefinition(name="test", description="test", test_template_name="test", cmd_args={}, extra_cmd_args=input)
    assert t.extra_args_str == expected


@pytest.mark.parametrize(
    "input,expected",
    [
        ({"-a": "1"}, "-a 1"),
        ({"-a": ""}, "-a"),
        ({"-a": "1", "-b": "2"}, "-a 1 -b 2"),
        ({"-a": "1", "-b": "2", "-c": ""}, "-a 1 -b 2 -c"),
    ],
)
def test_extra_args_str_nccl(input: dict, expected: str):
    t = NCCLTestDefinition(
        name="test", description="test", test_template_name="test", cmd_args=NCCLCmdArgs(), extra_cmd_args=input
    )
    assert t.extra_args_str == expected


@pytest.mark.parametrize("toml_file", ALL_TESTS, ids=lambda x: str(x))
def test_all_tests(toml_file: Path):
    with toml_file.open("r") as f:
        toml_dict = toml.load(f)

    registry = Registry()
    template_name = toml_dict["test_template_name"]
    assert template_name in registry.test_definitions_map, f"Unknown test template: {template_name}"

    Parser.parse_tests([toml_file], None)  # type: ignore


def test_chakra_docker_image_is_required():
    with pytest.raises(ValueError) as exc_info:
        ChakraReplayCmdArgs.model_validate({})
    assert "Field required" in str(exc_info.value)
    assert "docker_image_url" in str(exc_info.value)<|MERGE_RESOLUTION|>--- conflicted
+++ resolved
@@ -18,12 +18,7 @@
 
 import pytest
 import toml
-<<<<<<< HEAD
-
-from cloudai import Registry, TestDefinition, TestParser
-=======
 from cloudai import Parser, Registry, TestDefinition
->>>>>>> 94c58b55
 from cloudai.test_definitions import ChakraReplayCmdArgs, NCCLCmdArgs, NCCLTestDefinition
 
 TOML_FILES = list(Path("conf").glob("**/*.toml"))
