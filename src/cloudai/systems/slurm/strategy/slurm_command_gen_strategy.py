# SPDX-FileCopyrightText: NVIDIA CORPORATION & AFFILIATES
# Copyright (c) 2024 NVIDIA CORPORATION & AFFILIATES. All rights reserved.
# SPDX-License-Identifier: Apache-2.0
#
# Licensed under the Apache License, Version 2.0 (the "License");
# you may not use this file except in compliance with the License.
# You may obtain a copy of the License at
#
#     http://www.apache.org/licenses/LICENSE-2.0
#
# Unless required by applicable law or agreed to in writing, software
# distributed under the License is distributed on an "AS IS" BASIS,
# WITHOUT WARRANTIES OR CONDITIONS OF ANY KIND, either express or implied.
# See the License for the specific language governing permissions and
# limitations under the License.

import os
from datetime import datetime
from typing import Any, Dict, List

from cloudai import CommandGenStrategy
from cloudai.systems import SlurmSystem
from cloudai.util.docker_image_cache_manager import DockerImageCacheManager


class SlurmCommandGenStrategy(CommandGenStrategy):
    """
    Abstract base class for defining command generation strategies specific to Slurm environments.

    Attributes
        slurm_system (SlurmSystem): A casted version of the `system` attribute, which provides Slurm-specific
            properties and methods.
    """

    def __init__(self, system: SlurmSystem, env_vars: Dict[str, Any], cmd_args: Dict[str, Any]) -> None:
        """
        Initialize a new SlurmCommandGenStrategy instance.

        Args:
            system (System): The system schema object.
            env_vars (Dict[str, Any]): Environment variables.
            cmd_args (Dict[str, Any]): Command-line arguments.
        """
        super().__init__(system, env_vars, cmd_args)
        self.slurm_system = system
        self.install_path = self.slurm_system.install_path
        self.default_env_vars.update(self.slurm_system.global_env_vars)

        self.docker_image_cache_manager = DockerImageCacheManager(
            self.slurm_system.install_path,
            self.slurm_system.cache_docker_images_locally,
            self.slurm_system.default_partition,
        )
        docker_image_url_info = self.cmd_args.get("docker_image_url")
        if docker_image_url_info is not None:
            self.docker_image_url = docker_image_url_info.get("default")
        else:
            self.docker_image_url = ""

    def _format_env_vars(self, env_vars: Dict[str, Any]) -> str:
        """
        Format environment variables for inclusion in a batch script.

        Args:
            env_vars (Dict[str, Any]): Environment variables to format.

        Returns:
            str: A string representation of the formatted environment variables.
        """
        formatted_vars = []
        for key in sorted(env_vars.keys()):
            value = env_vars[key]
            formatted_value = str(value["default"]) if isinstance(value, dict) and "default" in value else str(value)
            formatted_vars.append(f"export {key}={formatted_value}")
        return "\n".join(formatted_vars)

    def _parse_slurm_args(
        self,
        job_name_prefix: str,
        env_vars: Dict[str, str],
        cmd_args: Dict[str, str],
        num_nodes: int,
        nodes: List[str],
    ) -> Dict[str, Any]:
        """
        Parse command arguments to configure Slurm job settings.

        Args:
            job_name_prefix (str): Prefix for the job name.
            env_vars (Dict[str, str]): Environment variables.
            cmd_args (Dict[str, str]): Command-line arguments.
            num_nodes (int): The number of nodes to be used for the test execution.
            nodes (List[str]): List of nodes for the job.

        Returns:
            Dict[str, Any]: Dictionary containing configuration for Slurm job.

        Raises:
            KeyError: If partition or essential node settings are missing.
        """
        account = self.slurm_system.account
        if account is None:
            job_name = f"{job_name_prefix}_{datetime.now().strftime('%Y%m%d_%H%M%S')}"
        else:
            job_name = f"{account}-{job_name_prefix}.{datetime.now().strftime('%Y%m%d_%H%M%S')}"
        partition = self.slurm_system.default_partition
        if not partition:
            raise KeyError("Partition not specified in the system configuration.")

        parsed_nodes = self.slurm_system.parse_nodes(nodes)
        num_nodes = len(parsed_nodes) if parsed_nodes else num_nodes
        node_list_str = ",".join(parsed_nodes) if parsed_nodes else ""

        slurm_args = {
            "job_name": job_name,
            "partition": partition,
            "num_nodes": num_nodes,
            "node_list_str": node_list_str,
        }

        if self.slurm_system.account:
            slurm_args["account"] = self.slurm_system.account
        if self.slurm_system.distribution:
            slurm_args["distribution"] = self.slurm_system.distribution
        if self.slurm_system.gpus_per_node:
            slurm_args["gpus_per_node"] = self.slurm_system.gpus_per_node
        if self.slurm_system.ntasks_per_node:
            slurm_args["ntasks_per_node"] = self.slurm_system.ntasks_per_node
        if "time_limit" in cmd_args:
            slurm_args["time_limit"] = cmd_args["time_limit"]

        return slurm_args

    def generate_full_srun_command(
        self, slurm_args: Dict[str, Any], env_vars: Dict[str, str], cmd_args: Dict[str, str], extra_cmd_args: str
    ) -> str:
        srun_command_parts = self.generate_srun_command(slurm_args, env_vars, cmd_args, extra_cmd_args)
        test_command_parts = self.generate_test_command(slurm_args, env_vars, cmd_args, extra_cmd_args)
        return " \\\n".join(srun_command_parts + test_command_parts)

    def generate_srun_command(
        self, slurm_args: Dict[str, Any], env_vars: Dict[str, str], cmd_args: Dict[str, str], extra_cmd_args: str
    ) -> List[str]:
        srun_command_parts = ["srun", f"--mpi={self.slurm_system.mpi}"]
        if slurm_args.get("image_path"):
            srun_command_parts.append(f'--container-image={slurm_args["image_path"]}')
            if slurm_args.get("container_mounts"):
                srun_command_parts.append(f'--container-mounts={slurm_args["container_mounts"]}')

        if self.slurm_system.extra_srun_args:
            srun_command_parts.append(self.slurm_system.extra_srun_args)

        return srun_command_parts

    def generate_test_command(
        self, slurm_args: Dict[str, Any], env_vars: Dict[str, str], cmd_args: Dict[str, str], extra_cmd_args: str
    ) -> List[str]:
        return []

    def _add_reservation(self, batch_script_content: List[str]):
        """
        Add reservation if provided.

        Args:
            batch_script_content (List[str]): content of the batch script.

        Returns:
            List[str]: updated batch script with reservation if exists.
        """
        reservation_key = "--reservation "
        if self.slurm_system.extra_srun_args and reservation_key in self.slurm_system.extra_srun_args:
            reservation = self.slurm_system.extra_srun_args.split(reservation_key, 1)[1].split(" ", 1)[0]
            batch_script_content.append(f"#SBATCH --reservation={reservation}")

        return batch_script_content

    def _write_sbatch_script(self, args: Dict[str, Any], env_vars_str: str, srun_command: str, output_path: str) -> str:
        """
        Write the batch script for Slurm submission and returns the sbatch command.

        Args:
            args (Dict[str, Any]): Arguments including job settings.
            env_vars_str (str): Environment variables.
            srun_command (str): srun command.
            output_path (str): Output directory for script and logs.

        Returns:
            str: sbatch command to submit the job.
        """
        batch_script_content = [
            "#!/bin/bash",
            f"#SBATCH --job-name={args['job_name']}",
            f"#SBATCH -N {args['num_nodes']}",
        ]

<<<<<<< HEAD
        self._append_sbatch_directives(batch_script_content, args, output_path)

        batch_script_content.append(env_vars_str)
        batch_script_content.append(srun_command)

        script_path = os.path.join(output_path, "cloudai_sbatch_script.sh")
        with open(script_path, "w") as script_file:
            script_file.write("\n".join(batch_script_content))

        return f"sbatch {script_path}"

    def _append_sbatch_directives(
        self, batch_script_content: List[str], args: Dict[str, Any], output_path: str
    ) -> None:
        """
        Append SBATCH directives to the batch script content.

        Args:
            batch_script_content (List[str]): The list of script lines to append to.
            args (Dict[str, Any]): Arguments including job settings.
            output_path (str): Output directory for script and logs.
        """
=======
        batch_script_content = self._add_reservation(batch_script_content)
>>>>>>> 7d07e045
        if "output" not in args:
            batch_script_content.append(f"#SBATCH --output={os.path.join(output_path, 'stdout.txt')}")
        if "error" not in args:
            batch_script_content.append(f"#SBATCH --error={os.path.join(output_path, 'stderr.txt')}")
        if args["partition"]:
            batch_script_content.append(f"#SBATCH --partition={args['partition']}")
        if args["node_list_str"]:
            batch_script_content.append(f"#SBATCH --nodelist={args['node_list_str']}")
        if "account" in args:
            batch_script_content.append(f"#SBATCH --account={args['account']}")
        if "distribution" in args:
            batch_script_content.append(f"#SBATCH --distribution={args['distribution']}")

        gpus_per_node = args.get("gpus_per_node")
        if gpus_per_node:
            batch_script_content.append(f"#SBATCH --gpus-per-node={args['gpus_per_node']}")
            batch_script_content.append(f"#SBATCH --gres=gpu:{args['gpus_per_node']}")
        if "ntasks_per_node" in args:
            batch_script_content.append(f"#SBATCH --ntasks-per-node={args['ntasks_per_node']}")
        if "time_limit" in args:
            batch_script_content.append(f"#SBATCH --time={args['time_limit']}")

        batch_script_content.append(
            "\nexport SLURM_JOB_MASTER_NODE=$(scontrol show hostname $SLURM_JOB_NODELIST | head -n 1)"
        )<|MERGE_RESOLUTION|>--- conflicted
+++ resolved
@@ -193,7 +193,7 @@
             f"#SBATCH -N {args['num_nodes']}",
         ]
 
-<<<<<<< HEAD
+
         self._append_sbatch_directives(batch_script_content, args, output_path)
 
         batch_script_content.append(env_vars_str)
@@ -216,9 +216,9 @@
             args (Dict[str, Any]): Arguments including job settings.
             output_path (str): Output directory for script and logs.
         """
-=======
+
         batch_script_content = self._add_reservation(batch_script_content)
->>>>>>> 7d07e045
+
         if "output" not in args:
             batch_script_content.append(f"#SBATCH --output={os.path.join(output_path, 'stdout.txt')}")
         if "error" not in args:
