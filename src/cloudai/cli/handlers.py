--- conflicted
+++ resolved
@@ -21,11 +21,7 @@
 from typing import List, Optional
 from unittest.mock import Mock
 
-<<<<<<< HEAD
-from cloudai import Installable, Parser, Registry, Reporter, Runner, System, TestRun, TestScenario
-=======
-from cloudai import Installable, Parser, Registry, ReportGenerator, Runner, System
->>>>>>> ce2de1a3
+from cloudai import Installable, Parser, Registry, Reporter, Runner, System
 from cloudai._core.configurator.cloudai_gym import CloudAIGymEnv
 from cloudai._core.configurator.grid_search import GridSearchAgent
 from cloudai.util import prepare_output_dir
@@ -125,13 +121,8 @@
     logging.info(f"All test scenario results stored at: {runner.runner.output_path}")
 
     if args.mode == "run":
-<<<<<<< HEAD
-        reporter = Reporter(system, test_scenario, runner.runner.output_path)
+        reporter = Reporter(runner.runner.system, runner.runner.test_scenario, runner.runner.output_path)
         reporter.generate()
-=======
-        generator = ReportGenerator(runner.runner.output_path)
-        generator.generate_report(runner.runner.test_scenario)
->>>>>>> ce2de1a3
         logging.info(
             "All test scenario execution attempts are complete. Please review"
             f" the '{args.log_file}' file to confirm successful completion or to"
