--- conflicted
+++ resolved
@@ -17,40 +17,15 @@
 import sys
 from pathlib import Path
 from typing import Any, Dict, List, Optional, Union
-<<<<<<< HEAD
 
 from pydantic import BaseModel, ConfigDict
-=======
->>>>>>> 03c23d62
 
 from .job_status_result import JobStatusResult
 from .test_template import TestTemplate
 
 
 class Test:
-<<<<<<< HEAD
     """Represent a test, an instance of a test template with custom arguments, node configuration, and other details."""
-=======
-    """
-    Represent a test, an instance of a test template with custom arguments, node configuration, and other details.
-
-    Attributes
-        name (str): Unique name of the test.
-        description (str): Description of the test.
-        test_template (TestTemplate): The test template object.
-        env_vars (Dict[str, str]): Environment variables for the test.
-        cmd_args (Dict[str, str]): Arguments for the test.
-        extra_env_vars (Dict[str, str]): Extra environment variables.
-        extra_cmd_args (str): Extra command-line arguments.
-        section_name (str): The section name of the test in the configuration.
-        dependencies (Optional[Dict[str, Optional['TestDependency']]]): Dependencies of the test.
-        iterations (Union[int, str]): Number of iterations to run the test.
-        current_iteration (int): The current iteration count.
-        sol (Optional[float]): Speed-of-light performance for reference.
-        weight (float): The weight of this test in a test scenario, indicating its relative importance or priority.
-        ideal_perf (float): The ideal performance value for comparison.
-    """
->>>>>>> 03c23d62
 
     __test__ = False
 
